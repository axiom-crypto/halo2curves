use crate::arithmetic::{adc, mac, macx, sbb};
use crate::ff::{FromUniformBytes, PrimeField, WithSmallOrderMulGroup};
use crate::{
    field_arithmetic, field_bits, field_common, field_specific, impl_add_binop_specify_output,
    impl_binops_additive, impl_binops_additive_specify_output, impl_binops_multiplicative,
    impl_binops_multiplicative_mixed, impl_from_u64, impl_sub_binop_specify_output, impl_sum_prod,
};
use core::convert::TryInto;
use core::fmt;
use core::ops::{Add, Mul, Neg, Sub};
use rand::RngCore;
use subtle::{Choice, ConditionallySelectable, ConstantTimeEq, CtOption};

/// This represents an element of $\mathbb{F}_p$ where
///
/// `p = 0xffffffff00000001000000000000000000000000ffffffffffffffffffffffff
///
/// is the base field of the secp256r1 curve.
// The internal representation of this type is four 64-bit unsigned
// integers in little-endian order. `Fp` values are always in
// Montgomery form; i.e., Fp(a) = aR mod p, with R = 2^256.
#[derive(Clone, Copy, PartialEq, Eq, Hash)]
pub struct Fp(pub(crate) [u64; 4]);

#[cfg(feature = "derive_serde")]
crate::serialize_deserialize_32_byte_primefield!(Fp);

/// Constant representing the modulus
/// p = 0xffffffff00000001000000000000000000000000ffffffffffffffffffffffff
const MODULUS: Fp = Fp([
    0xffffffffffffffff,
    0x00000000ffffffff,
    0x0000000000000000,
    0xffffffff00000001,
]);

/// Constant representing the multiplicative generator of the modulus.
/// It's derived with SageMath with: `GF(MODULUS).primitive_element()`.
const MULTIPLICATIVE_GENERATOR: Fp = Fp::from_raw([0x06, 0x00, 0x00, 0x00]);

/// The modulus as u32 limbs.
#[cfg(not(target_pointer_width = "64"))]
const MODULUS_LIMBS_32: [u32; 8] = [
    0xffff_ffff,
    0xffff_ffff,
    0xffff_ffff,
    0x0000_0000,
    0x0000_0000,
    0x0000_0000,
    0x0000_0001,
    0xffff_ffff,
];

/// Constant representing the modolus as static str
const MODULUS_STR: &str = "0xffffffff00000001000000000000000000000000ffffffffffffffffffffffff";

/// INV = -(p^{-1} mod 2^64) mod 2^64
const INV: u64 = 0x1;

/// R = 2^256 mod p
/// 0xfffffffeffffffffffffffffffffffff000000000000000000000001
const R: Fp = Fp([
    0x0000000000000001,
    0xffffffff00000000,
    0xffffffffffffffff,
    0xfffffffe,
]);

/// R^2 = 2^512 mod p
/// 0x4fffffffdfffffffffffffffefffffffbffffffff0000000000000003
const R2: Fp = Fp([
    0x0000000000000003,
    0xfffffffbffffffff,
    0xfffffffffffffffe,
    0x4fffffffd,
]);

/// R^3 = 2^768 mod p
/// 0x180000000100000005fffffffcffffffedfffffff7fffffffd0000000a
const R3: Fp = Fp([
    0xfffffffd0000000a,
    0xffffffedfffffff7,
    0x00000005fffffffc,
    0x1800000001,
]);

/// 1 / 2 mod p
/// 0x7fffffff80000000800000000000000000000000800000000000000000000000
const TWO_INV: Fp = Fp::from_raw([
    0x0000000000000000,
    0x0000000080000000,
    0x8000000000000000,
    0x7fffffff80000000,
]);

const ZETA: Fp = Fp::from_raw([
    0xd964598eb819acce,
    0x2e68c59bdef3e53f,
    0x62388a8e0ef62331,
    0x4d6ea8928adb86cf,
]);

/// Generator of the t-order multiplicative subgroup.
/// Computed by exponentiating Self::MULTIPLICATIVE_GENERATOR by 2^s, where s is Self::S.
/// `0x0000000000000000000000000000000000000000000000000000000000000024`.
const DELTA: Fp = Fp::from_raw([0x24, 0, 0, 0]);

/// Implementations of this trait MUST ensure that this is the generator used to derive Self::ROOT_OF_UNITY.
/// Derived from:
/// ```ignore
/// Zp(Zp(mul_generator)^t) where t = (modulus - 1 )/ 2
/// 115792089237316195423570985008687907853269984665640564039457584007908834671662
/// ```
/// `0xffffffff00000001000000000000000000000000fffffffffffffffffffffffe`
const ROOT_OF_UNITY: Fp = Fp::from_raw([
    0xfffffffffffffffe,
    0x00000000ffffffff,
    0x0000000000000000,
    0xffffffff00000001,
]);

/// Inverse of [`ROOT_OF_UNITY`].
/// `0xffffffff00000001000000000000000000000000fffffffffffffffffffffffe`
const ROOT_OF_UNITY_INV: Fp = Fp::from_raw([
    0xfffffffffffffffe,
    0x00000000ffffffff,
    0x0000000000000000,
    0xffffffff00000001,
]);

impl_binops_additive!(Fp, Fp);
impl_binops_multiplicative!(Fp, Fp);
field_common!(
    Fp,
    MODULUS,
    INV,
    MODULUS_STR,
    TWO_INV,
    ROOT_OF_UNITY_INV,
    DELTA,
    ZETA,
    R,
    R2,
    R3
);
impl_from_u64!(Fp, R2);
field_arithmetic!(Fp, MODULUS, INV, dense);
impl_sum_prod!(Fp);

#[cfg(target_pointer_width = "64")]
field_bits!(Fp, MODULUS);
#[cfg(not(target_pointer_width = "64"))]
field_bits!(Fp, MODULUS, MODULUS_LIMBS_32);

impl Fp {
    pub const fn size() -> usize {
        32
    }
}

impl ff::Field for Fp {
    const ZERO: Self = Self::zero();
    const ONE: Self = Self::one();

    fn random(mut rng: impl RngCore) -> Self {
        Self::from_u512([
            rng.next_u64(),
            rng.next_u64(),
            rng.next_u64(),
            rng.next_u64(),
            rng.next_u64(),
            rng.next_u64(),
            rng.next_u64(),
            rng.next_u64(),
        ])
    }

    fn double(&self) -> Self {
        self.double()
    }

    #[inline(always)]
    fn square(&self) -> Self {
        self.square()
    }

    /// Computes the square root of this element, if it exists.
    fn sqrt(&self) -> CtOption<Self> {
        let tmp = self.pow([
            0x0000000000000000,
            0x0000000040000000,
            0x4000000000000000,
            0x3fffffffc0000000,
        ]);

        CtOption::new(tmp, tmp.square().ct_eq(self))
    }

    /// Returns the multiplicative inverse of the
    /// element. If it is zero, the method fails.
    fn invert(&self) -> CtOption<Self> {
        self.invert()
    }

    fn pow_vartime<S: AsRef<[u64]>>(&self, exp: S) -> Self {
        let mut res = Self::one();
        let mut found_one = false;
        for e in exp.as_ref().iter().rev() {
            for i in (0..64).rev() {
                if found_one {
                    res = res.square();
                }

                if ((*e >> i) & 1) == 1 {
                    found_one = true;
                    res *= self;
                }
            }
        }
        res
    }

    fn sqrt_ratio(num: &Self, div: &Self) -> (Choice, Self) {
        ff::helpers::sqrt_ratio_generic(num, div)
    }
}

impl ff::PrimeField for Fp {
    type Repr = [u8; 32];

    const MODULUS: &'static str = MODULUS_STR;
    const MULTIPLICATIVE_GENERATOR: Self = MULTIPLICATIVE_GENERATOR;
    const TWO_INV: Self = TWO_INV;
    const ROOT_OF_UNITY: Self = ROOT_OF_UNITY;
    const ROOT_OF_UNITY_INV: Self = ROOT_OF_UNITY_INV;
    const DELTA: Self = DELTA;
    const NUM_BITS: u32 = 256;
    const CAPACITY: u32 = 255;
    const S: u32 = 1;

    fn from_repr(repr: Self::Repr) -> CtOption<Self> {
        let mut tmp = Fp([0, 0, 0, 0]);

        tmp.0[0] = u64::from_le_bytes(repr[0..8].try_into().unwrap());
        tmp.0[1] = u64::from_le_bytes(repr[8..16].try_into().unwrap());
        tmp.0[2] = u64::from_le_bytes(repr[16..24].try_into().unwrap());
        tmp.0[3] = u64::from_le_bytes(repr[24..32].try_into().unwrap());

        // Try to subtract the modulus
        let (_, borrow) = sbb(tmp.0[0], MODULUS.0[0], 0);
        let (_, borrow) = sbb(tmp.0[1], MODULUS.0[1], borrow);
        let (_, borrow) = sbb(tmp.0[2], MODULUS.0[2], borrow);
        let (_, borrow) = sbb(tmp.0[3], MODULUS.0[3], borrow);

        // If the element is smaller than MODULUS then the
        // subtraction will underflow, producing a borrow value
        // of 0xffff...ffff. Otherwise, it'll be zero.
        let is_some = (borrow as u8) & 1;

        // Convert to Montgomery form by computing
        // (a.R^0 * R^2) / R = a.R
        tmp *= &R2;

        CtOption::new(tmp, Choice::from(is_some))
    }

    fn to_repr(&self) -> Self::Repr {
        let tmp: [u64; 4] = (*self).into();
        let mut res = [0; 32];
        res[0..8].copy_from_slice(&tmp[0].to_le_bytes());
        res[8..16].copy_from_slice(&tmp[1].to_le_bytes());
        res[16..24].copy_from_slice(&tmp[2].to_le_bytes());
        res[24..32].copy_from_slice(&tmp[3].to_le_bytes());

        res
    }

    fn from_u128(v: u128) -> Self {
        Self::from_raw([v as u64, (v >> 64) as u64, 0, 0])
    }

    fn is_odd(&self) -> Choice {
        Choice::from(self.to_repr()[0] & 1)
    }
}

impl FromUniformBytes<64> for Fp {
    /// Converts a 512-bit little endian integer into
    /// an `Fp` by reducing by the modulus.
    fn from_uniform_bytes(bytes: &[u8; 64]) -> Self {
        Self::from_u512([
            u64::from_le_bytes(bytes[0..8].try_into().unwrap()),
            u64::from_le_bytes(bytes[8..16].try_into().unwrap()),
            u64::from_le_bytes(bytes[16..24].try_into().unwrap()),
            u64::from_le_bytes(bytes[24..32].try_into().unwrap()),
            u64::from_le_bytes(bytes[32..40].try_into().unwrap()),
            u64::from_le_bytes(bytes[40..48].try_into().unwrap()),
            u64::from_le_bytes(bytes[48..56].try_into().unwrap()),
            u64::from_le_bytes(bytes[56..64].try_into().unwrap()),
        ])
    }
}

impl WithSmallOrderMulGroup<3> for Fp {
    const ZETA: Self = ZETA;
}

prime_field_legendre!(Fp);

#[cfg(test)]
mod test {
    use super::*;
    use ff::Field;
    use rand_core::OsRng;

    #[test]
    fn test_sqrt() {
        // NB: TWO_INV is standing in as a "random" field element
        let v = (Fp::TWO_INV).square().sqrt().unwrap();
        assert!(v == Fp::TWO_INV || (-v) == Fp::TWO_INV);

        for _ in 0..10000 {
            let a = Fp::random(OsRng);
            let mut b = a;
            b = b.square();

            let b = b.sqrt().unwrap();
            let mut negb = b;
            negb = negb.neg();

            assert!(a == b || a == negb);
        }
    }

    #[test]
    fn test_constants() {
        assert_eq!(
            Fp::MODULUS,
            "0xffffffff00000001000000000000000000000000ffffffffffffffffffffffff",
        );

        assert_eq!(Fp::from(2) * Fp::TWO_INV, Fp::ONE);
    }

    #[test]
    fn test_delta() {
        assert_eq!(Fp::DELTA, MULTIPLICATIVE_GENERATOR.pow([1u64 << Fp::S]));
    }

    #[test]
    fn test_root_of_unity() {
        assert_eq!(Fp::ROOT_OF_UNITY.pow_vartime([1 << Fp::S]), Fp::one());
    }

    #[test]
    fn test_inv_root_of_unity() {
        assert_eq!(Fp::ROOT_OF_UNITY_INV, Fp::ROOT_OF_UNITY.invert().unwrap());
    }

    #[test]
    fn test_field() {
        crate::tests::field::random_field_tests::<Fp>("secp256r1 base".to_string());
    }

    #[test]
    fn test_conversion() {
        crate::tests::field::random_conversion_tests::<Fp>("secp256r1 base".to_string());
    }

    #[test]
    #[cfg(feature = "bits")]
    fn test_bits() {
        crate::tests::field::random_bits_tests::<Fp>("secp256r1 base".to_string());
    }

    #[test]
    fn test_serialization() {
        crate::tests::field::random_serialization_test::<Fp>("secp256r1 base".to_string());
        #[cfg(feature = "derive_serde")]
        crate::tests::field::random_serde_test::<Fp>("secp256r1 base".to_string());
<<<<<<< HEAD
=======
    }

    #[test]
    fn test_quadratic_residue() {
        crate::tests::field::random_quadratic_residue_test::<Fp>();
>>>>>>> ee7cb86c
    }
}<|MERGE_RESOLUTION|>--- conflicted
+++ resolved
@@ -378,13 +378,10 @@
         crate::tests::field::random_serialization_test::<Fp>("secp256r1 base".to_string());
         #[cfg(feature = "derive_serde")]
         crate::tests::field::random_serde_test::<Fp>("secp256r1 base".to_string());
-<<<<<<< HEAD
-=======
     }
 
     #[test]
     fn test_quadratic_residue() {
         crate::tests::field::random_quadratic_residue_test::<Fp>();
->>>>>>> ee7cb86c
     }
 }