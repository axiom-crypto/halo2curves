mod arithmetic;
<<<<<<< HEAD
mod bernsteinyang;
=======
pub mod fft;
>>>>>>> ee7cb86c
pub mod hash_to_curve;
pub mod msm;
pub mod multicore;
#[macro_use]
pub mod legendre;
pub mod serde;

pub mod bn256;
pub mod grumpkin;
pub mod pasta;
pub mod secp256k1;
pub mod secp256r1;
pub mod secq256k1;

#[macro_use]
mod derive;
pub use arithmetic::CurveAffineExt;
pub use pasta_curves::arithmetic::{Coordinates, CurveAffine, CurveExt};

// Re-export ff and group to simplify down stream dependencies
#[cfg(feature = "reexport")]
pub use ff;
#[cfg(not(feature = "reexport"))]
use ff;
#[cfg(feature = "reexport")]
pub use group;
#[cfg(not(feature = "reexport"))]
use group;

#[cfg(test)]
pub mod tests;

#[cfg(all(feature = "prefetch", target_arch = "x86_64"))]
#[inline(always)]
pub fn prefetch<T>(data: &[T], offset: usize) {
    use core::arch::x86_64::_mm_prefetch;
    unsafe {
        _mm_prefetch(
            data.as_ptr().add(offset) as *const i8,
            core::arch::x86_64::_MM_HINT_T0,
        );
    }
}<|MERGE_RESOLUTION|>--- conflicted
+++ resolved
@@ -1,9 +1,6 @@
 mod arithmetic;
-<<<<<<< HEAD
 mod bernsteinyang;
-=======
 pub mod fft;
->>>>>>> ee7cb86c
 pub mod hash_to_curve;
 pub mod msm;
 pub mod multicore;
