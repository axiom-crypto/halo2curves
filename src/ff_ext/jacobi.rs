--- conflicted
+++ resolved
@@ -220,14 +220,8 @@
         } else {
             (other as u64, 0, 0)
         };
-<<<<<<< HEAD
-        #[allow(clippy::needless_range_loop)]
-        for i in 0..L {
-            (data[i], carry) = Self::Output::prodsum(self.0[i] ^ mask, other, 0, carry);
-=======
         for (i, d) in data.iter_mut().enumerate().take(L) {
             (*d, carry) = Self::Output::prodsum(self.0[i] ^ mask, other, 0, carry);
->>>>>>> c7f8867f
         }
         LInt::<L>(data)
     }
