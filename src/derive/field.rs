#[macro_export]
macro_rules! impl_from_u64 {
    ($field:ident, $r2:ident) => {
        impl From<u64> for $field {
            fn from(val: u64) -> $field {
                $field([val, 0, 0, 0]) * $r2
            }
        }
    };
}

#[macro_export]
macro_rules! field_common {
    (
        $field:ident,
        $modulus:ident,
        $inv:ident,
        $modulus_str:ident,
        $two_inv:ident,
        $root_of_unity_inv:ident,
        $delta:ident,
        $zeta:ident,
        $r:ident,
        $r2:ident,
        $r3:ident
    ) => {
        /// Bernstein-Yang modular multiplicative inverter created for the modulus equal to
        /// the characteristic of the field to invert positive integers in the Montgomery form.
        const BYINVERTOR: $crate::ff_ext::inverse::BYInverter<6> =
            $crate::ff_ext::inverse::BYInverter::<6>::new(&$modulus.0, &$r2.0);

        impl $field {
            /// Returns zero, the additive identity.
            #[inline]
            pub const fn zero() -> $field {
                $field([0, 0, 0, 0])
            }

            /// Returns one, the multiplicative identity.
            #[inline]
            pub const fn one() -> $field {
                $r
            }

            /// Returns the multiplicative inverse of the
            /// element. If it is zero, the method fails.
            #[inline(always)]
            pub fn invert(&self) -> CtOption<Self> {
                if let Some(inverse) = BYINVERTOR.invert(&self.0) {
                    CtOption::new(Self(inverse), Choice::from(1))
                } else {
                    CtOption::new(Self::zero(), Choice::from(0))
                }
            }

            // Returns the Jacobi symbol, where the numerator and denominator
            // are the element and the characteristic of the field, respectively.
            // The Jacobi symbol is applicable to odd moduli
            // while the Legendre symbol is applicable to prime moduli.
            // They are equivalent for prime moduli.
            #[inline(always)]
            pub fn jacobi(&self) -> i64 {
                $crate::ff_ext::jacobi::jacobi::<5>(&self.0, &$modulus.0)
            }

<<<<<<< HEAD
            #[allow(dead_code)]
=======
            #[cfg(feature = "asm")]
>>>>>>> c7f8867f
            const fn montgomery_form(val: [u64; 4], r: $field) -> $field {
                // Converts a 4 64-bit limb value into its congruent field representation.
                // If `val` representes a 256 bit value then `r` should be R^2,
                // if `val` represents the 256 MSB of a 512 bit value, then `r` should be R^3.

                let (r0, carry) = mac(0, val[0], r.0[0], 0);
                let (r1, carry) = mac(0, val[0], r.0[1], carry);
                let (r2, carry) = mac(0, val[0], r.0[2], carry);
                let (r3, r4) = mac(0, val[0], r.0[3], carry);

                let (r1, carry) = mac(r1, val[1], r.0[0], 0);
                let (r2, carry) = mac(r2, val[1], r.0[1], carry);
                let (r3, carry) = mac(r3, val[1], r.0[2], carry);
                let (r4, r5) = mac(r4, val[1], r.0[3], carry);

                let (r2, carry) = mac(r2, val[2], r.0[0], 0);
                let (r3, carry) = mac(r3, val[2], r.0[1], carry);
                let (r4, carry) = mac(r4, val[2], r.0[2], carry);
                let (r5, r6) = mac(r5, val[2], r.0[3], carry);

                let (r3, carry) = mac(r3, val[3], r.0[0], 0);
                let (r4, carry) = mac(r4, val[3], r.0[1], carry);
                let (r5, carry) = mac(r5, val[3], r.0[2], carry);
                let (r6, r7) = mac(r6, val[3], r.0[3], carry);

                // Montgomery reduction
                let k = r0.wrapping_mul($inv);
                let (_, carry) = mac(r0, k, $modulus.0[0], 0);
                let (r1, carry) = mac(r1, k, $modulus.0[1], carry);
                let (r2, carry) = mac(r2, k, $modulus.0[2], carry);
                let (r3, carry) = mac(r3, k, $modulus.0[3], carry);
                let (r4, carry2) = adc(r4, 0, carry);

                let k = r1.wrapping_mul($inv);
                let (_, carry) = mac(r1, k, $modulus.0[0], 0);
                let (r2, carry) = mac(r2, k, $modulus.0[1], carry);
                let (r3, carry) = mac(r3, k, $modulus.0[2], carry);
                let (r4, carry) = mac(r4, k, $modulus.0[3], carry);
                let (r5, carry2) = adc(r5, carry2, carry);

                let k = r2.wrapping_mul($inv);
                let (_, carry) = mac(r2, k, $modulus.0[0], 0);
                let (r3, carry) = mac(r3, k, $modulus.0[1], carry);
                let (r4, carry) = mac(r4, k, $modulus.0[2], carry);
                let (r5, carry) = mac(r5, k, $modulus.0[3], carry);
                let (r6, carry2) = adc(r6, carry2, carry);

                let k = r3.wrapping_mul($inv);
                let (_, carry) = mac(r3, k, $modulus.0[0], 0);
                let (r4, carry) = mac(r4, k, $modulus.0[1], carry);
                let (r5, carry) = mac(r5, k, $modulus.0[2], carry);
                let (r6, carry) = mac(r6, k, $modulus.0[3], carry);
                let (r7, carry2) = adc(r7, carry2, carry);

                // Result may be within MODULUS of the correct value
                let (d0, borrow) = sbb(r4, $modulus.0[0], 0);
                let (d1, borrow) = sbb(r5, $modulus.0[1], borrow);
                let (d2, borrow) = sbb(r6, $modulus.0[2], borrow);
                let (d3, borrow) = sbb(r7, $modulus.0[3], borrow);
                let (_, borrow) = sbb(carry2, 0, borrow);
                let (d0, carry) = adc(d0, $modulus.0[0] & borrow, 0);
                let (d1, carry) = adc(d1, $modulus.0[1] & borrow, carry);
                let (d2, carry) = adc(d2, $modulus.0[2] & borrow, carry);
                let (d3, _) = adc(d3, $modulus.0[3] & borrow, carry);

                $field([d0, d1, d2, d3])
            }

            fn from_u512(limbs: [u64; 8]) -> $field {
                // We reduce an arbitrary 512-bit number by decomposing it into two 256-bit digits
                // with the higher bits multiplied by 2^256. Thus, we perform two reductions
                //
                // 1. the lower bits are multiplied by R^2, as normal
                // 2. the upper bits are multiplied by R^2 * 2^256 = R^3
                //
                // and computing their sum in the field. It remains to see that arbitrary 256-bit
                // numbers can be placed into Montgomery form safely using the reduction. The
                // reduction works so long as the product is less than R=2^256 multiplied by
                // the modulus. This holds because for any `c` smaller than the modulus, we have
                // that (2^256 - 1)*c is an acceptable product for the reduction. Therefore, the
                // reduction always works so long as `c` is in the field; in this case it is either the
                // constant `R2` or `R3`.

                let lower_256 = [limbs[0], limbs[1], limbs[2], limbs[3]];
                let upper_256 = [limbs[4], limbs[5], limbs[6], limbs[7]];

                #[cfg(feature = "asm")]
                {
                    Self::montgomery_form(lower_256, $r2) + Self::montgomery_form(upper_256, $r3)
                }
                #[cfg(not(feature = "asm"))]
                {
                    $field(lower_256) * $r2 + $field(upper_256) * $r3
                }
            }

            /// Converts from an integer represented in little endian
            /// into its (congruent) `$field` representation.
            pub const fn from_raw(val: [u64; 4]) -> Self {
                #[cfg(feature = "asm")]
                {
                    Self::montgomery_form(val, $r2)
                }
                #[cfg(not(feature = "asm"))]
                {
                    (&$field(val)).mul(&$r2)
                }
            }

            /// Attempts to convert a little-endian byte representation of
            /// a scalar into a `Fr`, failing if the input is not canonical.
            pub fn from_bytes(bytes: &[u8; 32]) -> CtOption<$field> {
                <Self as ff::PrimeField>::from_repr(*bytes)
            }

            /// Converts an element of `Fr` into a byte representation in
            /// little-endian byte order.
            pub fn to_bytes(&self) -> [u8; 32] {
                <Self as ff::PrimeField>::to_repr(self)
            }

            /// Lexicographic comparison of Montgomery forms.
            #[inline(always)]
            const fn is_less_than(x: &[u64; 4], y: &[u64; 4]) -> bool {
                let (_, borrow) = sbb(x[0], y[0], 0);
                let (_, borrow) = sbb(x[1], y[1], borrow);
                let (_, borrow) = sbb(x[2], y[2], borrow);
                let (_, borrow) = sbb(x[3], y[3], borrow);
                borrow >> 63 == 1
            }
        }

        impl fmt::Debug for $field {
            fn fmt(&self, f: &mut fmt::Formatter<'_>) -> fmt::Result {
                let tmp = self.to_repr();
                write!(f, "0x")?;
                for &b in tmp.iter().rev() {
                    write!(f, "{:02x}", b)?;
                }
                Ok(())
            }
        }

        impl Default for $field {
            #[inline]
            fn default() -> Self {
                Self::zero()
            }
        }

        impl From<bool> for $field {
            fn from(bit: bool) -> $field {
                if bit {
                    $field::one()
                } else {
                    $field::zero()
                }
            }
        }

        impl ConstantTimeEq for $field {
            fn ct_eq(&self, other: &Self) -> Choice {
                self.0[0].ct_eq(&other.0[0])
                    & self.0[1].ct_eq(&other.0[1])
                    & self.0[2].ct_eq(&other.0[2])
                    & self.0[3].ct_eq(&other.0[3])
            }
        }

        impl core::cmp::Ord for $field {
            fn cmp(&self, other: &Self) -> core::cmp::Ordering {
                let left = self.to_repr();
                let right = other.to_repr();
                left.iter()
                    .zip(right.iter())
                    .rev()
                    .find_map(|(left_byte, right_byte)| match left_byte.cmp(right_byte) {
                        core::cmp::Ordering::Equal => None,
                        res => Some(res),
                    })
                    .unwrap_or(core::cmp::Ordering::Equal)
            }
        }

        impl core::cmp::PartialOrd for $field {
            fn partial_cmp(&self, other: &Self) -> Option<core::cmp::Ordering> {
                Some(self.cmp(other))
            }
        }

        impl ConditionallySelectable for $field {
            fn conditional_select(a: &Self, b: &Self, choice: Choice) -> Self {
                $field([
                    u64::conditional_select(&a.0[0], &b.0[0], choice),
                    u64::conditional_select(&a.0[1], &b.0[1], choice),
                    u64::conditional_select(&a.0[2], &b.0[2], choice),
                    u64::conditional_select(&a.0[3], &b.0[3], choice),
                ])
            }
        }

        impl<'a> Neg for &'a $field {
            type Output = $field;

            #[inline]
            fn neg(self) -> $field {
                self.neg()
            }
        }

        impl Neg for $field {
            type Output = $field;

            #[inline]
            fn neg(self) -> $field {
                -&self
            }
        }

        impl<'a, 'b> Sub<&'b $field> for &'a $field {
            type Output = $field;

            #[inline]
            fn sub(self, rhs: &'b $field) -> $field {
                self.sub(rhs)
            }
        }

        impl<'a, 'b> Add<&'b $field> for &'a $field {
            type Output = $field;

            #[inline]
            fn add(self, rhs: &'b $field) -> $field {
                self.add(rhs)
            }
        }

        impl<'a, 'b> Mul<&'b $field> for &'a $field {
            type Output = $field;

            #[inline]
            fn mul(self, rhs: &'b $field) -> $field {
                self.mul(rhs)
            }
        }

        impl From<[u64; 4]> for $field {
            fn from(digits: [u64; 4]) -> Self {
                Self::from_raw(digits)
            }
        }

        impl From<$field> for [u8; 32] {
            fn from(value: $field) -> [u8; 32] {
                value.to_repr()
            }
        }

        impl<'a> From<&'a $field> for [u8; 32] {
            fn from(value: &'a $field) -> [u8; 32] {
                value.to_repr()
            }
        }

        impl $crate::serde::SerdeObject for $field {
            fn from_raw_bytes_unchecked(bytes: &[u8]) -> Self {
                debug_assert_eq!(bytes.len(), 32);
                let inner =
                    [0, 8, 16, 24].map(|i| u64::from_le_bytes(bytes[i..i + 8].try_into().unwrap()));
                Self(inner)
            }
            fn from_raw_bytes(bytes: &[u8]) -> Option<Self> {
                if bytes.len() != 32 {
                    return None;
                }
                let elt = Self::from_raw_bytes_unchecked(bytes);
                Self::is_less_than(&elt.0, &$modulus.0).then(|| elt)
            }
            fn to_raw_bytes(&self) -> Vec<u8> {
                let mut res = Vec::with_capacity(32);
                for limb in self.0.iter() {
                    res.extend_from_slice(&limb.to_le_bytes());
                }
                res
            }
            fn read_raw_unchecked<R: std::io::Read>(reader: &mut R) -> Self {
                let inner = [(); 4].map(|_| {
                    let mut buf = [0; 8];
                    reader.read_exact(&mut buf).unwrap();
                    u64::from_le_bytes(buf)
                });
                Self(inner)
            }
            fn read_raw<R: std::io::Read>(reader: &mut R) -> std::io::Result<Self> {
                let mut inner = [0u64; 4];
                for limb in inner.iter_mut() {
                    let mut buf = [0; 8];
                    reader.read_exact(&mut buf)?;
                    *limb = u64::from_le_bytes(buf);
                }
                let elt = Self(inner);
                Self::is_less_than(&elt.0, &$modulus.0)
                    .then(|| elt)
                    .ok_or_else(|| {
                        std::io::Error::new(
                            std::io::ErrorKind::InvalidData,
                            "input number is not less than field modulus",
                        )
                    })
            }
            fn write_raw<W: std::io::Write>(&self, writer: &mut W) -> std::io::Result<()> {
                for limb in self.0.iter() {
                    writer.write_all(&limb.to_le_bytes())?;
                }
                Ok(())
            }
        }
    };
}

#[macro_export]
macro_rules! field_arithmetic {
    ($field:ident, $modulus:ident, $inv:ident, $field_type:ident) => {
        field_specific!($field, $modulus, $inv, $field_type);

        impl $field {
            /// Doubles this field element.
            #[inline]
            pub const fn double(&self) -> $field {
                self.add(self)
            }

            /// Squares this element.
            #[inline]
            pub const fn square(&self) -> $field {
                let (r1, carry) = mac(0, self.0[0], self.0[1], 0);
                let (r2, carry) = mac(0, self.0[0], self.0[2], carry);
                let (r3, r4) = mac(0, self.0[0], self.0[3], carry);

                let (r3, carry) = mac(r3, self.0[1], self.0[2], 0);
                let (r4, r5) = mac(r4, self.0[1], self.0[3], carry);

                let (r5, r6) = mac(r5, self.0[2], self.0[3], 0);

                let r7 = r6 >> 63;
                let r6 = (r6 << 1) | (r5 >> 63);
                let r5 = (r5 << 1) | (r4 >> 63);
                let r4 = (r4 << 1) | (r3 >> 63);
                let r3 = (r3 << 1) | (r2 >> 63);
                let r2 = (r2 << 1) | (r1 >> 63);
                let r1 = r1 << 1;

                let (r0, carry) = mac(0, self.0[0], self.0[0], 0);
                let (r1, carry) = adc(0, r1, carry);
                let (r2, carry) = mac(r2, self.0[1], self.0[1], carry);
                let (r3, carry) = adc(0, r3, carry);
                let (r4, carry) = mac(r4, self.0[2], self.0[2], carry);
                let (r5, carry) = adc(0, r5, carry);
                let (r6, carry) = mac(r6, self.0[3], self.0[3], carry);
                let (r7, _) = adc(0, r7, carry);

                $field::montgomery_reduce(&[r0, r1, r2, r3, r4, r5, r6, r7])
            }

            /// Multiplies `rhs` by `self`, returning the result.
            #[inline]
            pub const fn mul(&self, rhs: &Self) -> $field {
                // Schoolbook multiplication

                let (r0, carry) = mac(0, self.0[0], rhs.0[0], 0);
                let (r1, carry) = mac(0, self.0[0], rhs.0[1], carry);
                let (r2, carry) = mac(0, self.0[0], rhs.0[2], carry);
                let (r3, r4) = mac(0, self.0[0], rhs.0[3], carry);

                let (r1, carry) = mac(r1, self.0[1], rhs.0[0], 0);
                let (r2, carry) = mac(r2, self.0[1], rhs.0[1], carry);
                let (r3, carry) = mac(r3, self.0[1], rhs.0[2], carry);
                let (r4, r5) = mac(r4, self.0[1], rhs.0[3], carry);

                let (r2, carry) = mac(r2, self.0[2], rhs.0[0], 0);
                let (r3, carry) = mac(r3, self.0[2], rhs.0[1], carry);
                let (r4, carry) = mac(r4, self.0[2], rhs.0[2], carry);
                let (r5, r6) = mac(r5, self.0[2], rhs.0[3], carry);

                let (r3, carry) = mac(r3, self.0[3], rhs.0[0], 0);
                let (r4, carry) = mac(r4, self.0[3], rhs.0[1], carry);
                let (r5, carry) = mac(r5, self.0[3], rhs.0[2], carry);
                let (r6, r7) = mac(r6, self.0[3], rhs.0[3], carry);

                $field::montgomery_reduce(&[r0, r1, r2, r3, r4, r5, r6, r7])
            }

            /// Subtracts `rhs` from `self`, returning the result.
            #[inline]
            pub const fn sub(&self, rhs: &Self) -> Self {
                let (d0, borrow) = sbb(self.0[0], rhs.0[0], 0);
                let (d1, borrow) = sbb(self.0[1], rhs.0[1], borrow);
                let (d2, borrow) = sbb(self.0[2], rhs.0[2], borrow);
                let (d3, borrow) = sbb(self.0[3], rhs.0[3], borrow);

                // If underflow occurred on the final limb, borrow = 0xfff...fff, otherwise
                // borrow = 0x000...000. Thus, we use it as a mask to conditionally add the modulus.
                let (d0, carry) = adc(d0, $modulus.0[0] & borrow, 0);
                let (d1, carry) = adc(d1, $modulus.0[1] & borrow, carry);
                let (d2, carry) = adc(d2, $modulus.0[2] & borrow, carry);
                let (d3, _) = adc(d3, $modulus.0[3] & borrow, carry);

                $field([d0, d1, d2, d3])
            }

            /// Negates `self`.
            #[inline]
            pub const fn neg(&self) -> Self {
                // Subtract `self` from `MODULUS` to negate. Ignore the final
                // borrow because it cannot underflow; self is guaranteed to
                // be in the field.
                let (d0, borrow) = sbb($modulus.0[0], self.0[0], 0);
                let (d1, borrow) = sbb($modulus.0[1], self.0[1], borrow);
                let (d2, borrow) = sbb($modulus.0[2], self.0[2], borrow);
                let (d3, _) = sbb($modulus.0[3], self.0[3], borrow);

                // `tmp` could be `MODULUS` if `self` was zero. Create a mask that is
                // zero if `self` was zero, and `u64::max_value()` if self was nonzero.
                let mask =
                    (((self.0[0] | self.0[1] | self.0[2] | self.0[3]) == 0) as u64).wrapping_sub(1);

                $field([d0 & mask, d1 & mask, d2 & mask, d3 & mask])
            }

            /// Montgomery reduce where last 4 registers are 0
            #[inline(always)]
            pub(crate) const fn montgomery_reduce_short(r: &[u64; 4]) -> $field {
                // The Montgomery reduction here is based on Algorithm 14.32 in
                // Handbook of Applied Cryptography
                // <http://cacr.uwaterloo.ca/hac/about/chap14.pdf>.

                let k = r[0].wrapping_mul($inv);
                let (_, r0) = macx(r[0], k, $modulus.0[0]);
                let (r1, r0) = mac(r[1], k, $modulus.0[1], r0);
                let (r2, r0) = mac(r[2], k, $modulus.0[2], r0);
                let (r3, r0) = mac(r[3], k, $modulus.0[3], r0);

                let k = r1.wrapping_mul($inv);
                let (_, r1) = macx(r1, k, $modulus.0[0]);
                let (r2, r1) = mac(r2, k, $modulus.0[1], r1);
                let (r3, r1) = mac(r3, k, $modulus.0[2], r1);
                let (r0, r1) = mac(r0, k, $modulus.0[3], r1);

                let k = r2.wrapping_mul($inv);
                let (_, r2) = macx(r2, k, $modulus.0[0]);
                let (r3, r2) = mac(r3, k, $modulus.0[1], r2);
                let (r0, r2) = mac(r0, k, $modulus.0[2], r2);
                let (r1, r2) = mac(r1, k, $modulus.0[3], r2);

                let k = r3.wrapping_mul($inv);
                let (_, r3) = macx(r3, k, $modulus.0[0]);
                let (r0, r3) = mac(r0, k, $modulus.0[1], r3);
                let (r1, r3) = mac(r1, k, $modulus.0[2], r3);
                let (r2, r3) = mac(r2, k, $modulus.0[3], r3);

                // Result may be within MODULUS of the correct value
                (&$field([r0, r1, r2, r3])).sub(&$modulus)
            }
        }

        impl From<$field> for [u64; 4] {
            fn from(elt: $field) -> [u64; 4] {
                // Turn into canonical form by computing
                // (a.R) / R = a
                $field::montgomery_reduce_short(&elt.0).0
            }
        }
    };
}

#[macro_export]
macro_rules! field_specific {
    ($field:ident, $modulus:ident, $inv:ident, sparse) => {
        impl $field {
            /// Adds `rhs` to `self`, returning the result.
            #[inline]
            pub const fn add(&self, rhs: &Self) -> Self {
                let (d0, carry) = adc(self.0[0], rhs.0[0], 0);
                let (d1, carry) = adc(self.0[1], rhs.0[1], carry);
                let (d2, carry) = adc(self.0[2], rhs.0[2], carry);
                let (d3, _) = adc(self.0[3], rhs.0[3], carry);

                // Attempt to subtract the modulus, to ensure the value
                // is smaller than the modulus.
                (&$field([d0, d1, d2, d3])).sub(&$modulus)
            }

            #[inline(always)]
            pub(crate) const fn montgomery_reduce(r: &[u64; 8]) -> $field {
                // The Montgomery reduction here is based on Algorithm 14.32 in
                // Handbook of Applied Cryptography
                // <http://cacr.uwaterloo.ca/hac/about/chap14.pdf>.

                let k = r[0].wrapping_mul($inv);
                let (_, carry) = mac(r[0], k, $modulus.0[0], 0);
                let (r1, carry) = mac(r[1], k, $modulus.0[1], carry);
                let (r2, carry) = mac(r[2], k, $modulus.0[2], carry);
                let (r3, carry) = mac(r[3], k, $modulus.0[3], carry);
                let (r4, carry2) = adc(r[4], 0, carry);

                let k = r1.wrapping_mul($inv);
                let (_, carry) = mac(r1, k, $modulus.0[0], 0);
                let (r2, carry) = mac(r2, k, $modulus.0[1], carry);
                let (r3, carry) = mac(r3, k, $modulus.0[2], carry);
                let (r4, carry) = mac(r4, k, $modulus.0[3], carry);
                let (r5, carry2) = adc(r[5], carry2, carry);

                let k = r2.wrapping_mul($inv);
                let (_, carry) = mac(r2, k, $modulus.0[0], 0);
                let (r3, carry) = mac(r3, k, $modulus.0[1], carry);
                let (r4, carry) = mac(r4, k, $modulus.0[2], carry);
                let (r5, carry) = mac(r5, k, $modulus.0[3], carry);
                let (r6, carry2) = adc(r[6], carry2, carry);

                let k = r3.wrapping_mul($inv);
                let (_, carry) = mac(r3, k, $modulus.0[0], 0);
                let (r4, carry) = mac(r4, k, $modulus.0[1], carry);
                let (r5, carry) = mac(r5, k, $modulus.0[2], carry);
                let (r6, carry) = mac(r6, k, $modulus.0[3], carry);
                let (r7, _) = adc(r[7], carry2, carry);

                // Result may be within MODULUS of the correct value
                (&$field([r4, r5, r6, r7])).sub(&$modulus)
            }
        }
    };
    ($field:ident, $modulus:ident, $inv:ident, dense) => {
        impl $field {
            /// Adds `rhs` to `self`, returning the result.
            #[inline]
            pub const fn add(&self, rhs: &Self) -> Self {
                let (d0, carry) = adc(self.0[0], rhs.0[0], 0);
                let (d1, carry) = adc(self.0[1], rhs.0[1], carry);
                let (d2, carry) = adc(self.0[2], rhs.0[2], carry);
                let (d3, carry) = adc(self.0[3], rhs.0[3], carry);

                // Attempt to subtract the modulus, to ensure the value
                // is smaller than the modulus.
                let (d0, borrow) = sbb(d0, $modulus.0[0], 0);
                let (d1, borrow) = sbb(d1, $modulus.0[1], borrow);
                let (d2, borrow) = sbb(d2, $modulus.0[2], borrow);
                let (d3, borrow) = sbb(d3, $modulus.0[3], borrow);
                let (_, borrow) = sbb(carry, 0, borrow);

                let (d0, carry) = adc(d0, $modulus.0[0] & borrow, 0);
                let (d1, carry) = adc(d1, $modulus.0[1] & borrow, carry);
                let (d2, carry) = adc(d2, $modulus.0[2] & borrow, carry);
                let (d3, _) = adc(d3, $modulus.0[3] & borrow, carry);

                $field([d0, d1, d2, d3])
            }

            #[inline(always)]
            pub(crate) const fn montgomery_reduce(r: &[u64; 8]) -> Self {
                // The Montgomery reduction here is based on Algorithm 14.32 in
                // Handbook of Applied Cryptography
                // <http://cacr.uwaterloo.ca/hac/about/chap14.pdf>.

                let k = r[0].wrapping_mul($inv);
                let (_, carry) = mac(r[0], k, $modulus.0[0], 0);
                let (r1, carry) = mac(r[1], k, $modulus.0[1], carry);
                let (r2, carry) = mac(r[2], k, $modulus.0[2], carry);
                let (r3, carry) = mac(r[3], k, $modulus.0[3], carry);
                let (r4, carry2) = adc(r[4], 0, carry);

                let k = r1.wrapping_mul($inv);
                let (_, carry) = mac(r1, k, $modulus.0[0], 0);
                let (r2, carry) = mac(r2, k, $modulus.0[1], carry);
                let (r3, carry) = mac(r3, k, $modulus.0[2], carry);
                let (r4, carry) = mac(r4, k, $modulus.0[3], carry);
                let (r5, carry2) = adc(r[5], carry2, carry);

                let k = r2.wrapping_mul($inv);
                let (_, carry) = mac(r2, k, $modulus.0[0], 0);
                let (r3, carry) = mac(r3, k, $modulus.0[1], carry);
                let (r4, carry) = mac(r4, k, $modulus.0[2], carry);
                let (r5, carry) = mac(r5, k, $modulus.0[3], carry);
                let (r6, carry2) = adc(r[6], carry2, carry);

                let k = r3.wrapping_mul($inv);
                let (_, carry) = mac(r3, k, $modulus.0[0], 0);
                let (r4, carry) = mac(r4, k, $modulus.0[1], carry);
                let (r5, carry) = mac(r5, k, $modulus.0[2], carry);
                let (r6, carry) = mac(r6, k, $modulus.0[3], carry);
                let (r7, carry2) = adc(r[7], carry2, carry);

                // Result may be within MODULUS of the correct value
                let (d0, borrow) = sbb(r4, $modulus.0[0], 0);
                let (d1, borrow) = sbb(r5, $modulus.0[1], borrow);
                let (d2, borrow) = sbb(r6, $modulus.0[2], borrow);
                let (d3, borrow) = sbb(r7, $modulus.0[3], borrow);
                let (_, borrow) = sbb(carry2, 0, borrow);

                let (d0, carry) = adc(d0, $modulus.0[0] & borrow, 0);
                let (d1, carry) = adc(d1, $modulus.0[1] & borrow, carry);
                let (d2, carry) = adc(d2, $modulus.0[2] & borrow, carry);
                let (d3, _) = adc(d3, $modulus.0[3] & borrow, carry);

                $field([d0, d1, d2, d3])
            }
        }
    };
}

#[macro_export]
macro_rules! field_bits {
    // For #[cfg(target_pointer_width = "64")]
    ($field:ident, $modulus:ident) => {
        #[cfg(feature = "bits")]
        #[cfg_attr(docsrs, doc(cfg(feature = "bits")))]
        impl ::ff::PrimeFieldBits for $field {
            type ReprBits = [u64; 4];

            fn to_le_bits(&self) -> ::ff::FieldBits<Self::ReprBits> {
                let bytes = self.to_repr();

                let limbs = [
                    u64::from_le_bytes(bytes[0..8].try_into().unwrap()),
                    u64::from_le_bytes(bytes[8..16].try_into().unwrap()),
                    u64::from_le_bytes(bytes[16..24].try_into().unwrap()),
                    u64::from_le_bytes(bytes[24..32].try_into().unwrap()),
                ];

                ::ff::FieldBits::new(limbs)
            }

            fn char_le_bits() -> ::ff::FieldBits<Self::ReprBits> {
                ::ff::FieldBits::new($modulus.0)
            }
        }
    };
    // For #[cfg(not(target_pointer_width = "64"))]
    ($field:ident, $modulus:ident, $modulus_limbs_32:ident) => {
        #[cfg(feature = "bits")]
        #[cfg_attr(docsrs, doc(cfg(feature = "bits")))]
        impl ::ff::PrimeFieldBits for $field {
            type ReprBits = [u32; 8];

            fn to_le_bits(&self) -> ::ff::FieldBits<Self::ReprBits> {
                let bytes = self.to_repr();

                let limbs = [
                    u32::from_le_bytes(bytes[0..4].try_into().unwrap()),
                    u32::from_le_bytes(bytes[4..8].try_into().unwrap()),
                    u32::from_le_bytes(bytes[8..12].try_into().unwrap()),
                    u32::from_le_bytes(bytes[12..16].try_into().unwrap()),
                    u32::from_le_bytes(bytes[16..20].try_into().unwrap()),
                    u32::from_le_bytes(bytes[20..24].try_into().unwrap()),
                    u32::from_le_bytes(bytes[24..28].try_into().unwrap()),
                    u32::from_le_bytes(bytes[28..32].try_into().unwrap()),
                ];

                ::ff::FieldBits::new(limbs)
            }

            fn char_le_bits() -> ::ff::FieldBits<Self::ReprBits> {
                ::ff::FieldBits::new($modulus_limbs_32)
            }
        }
    };
}

/// A macro to help define serialization and deserialization for prime field implementations
/// that use 32-byte representations. This assumes the concerned type implements PrimeField
/// (for from_repr, to_repr).
#[macro_export]
macro_rules! serialize_deserialize_32_byte_primefield {
    ($type:ty) => {
        impl ::serde::Serialize for $type {
            fn serialize<S: ::serde::Serializer>(&self, serializer: S) -> Result<S::Ok, S::Error> {
                let bytes = &self.to_repr();
                if serializer.is_human_readable() {
                    hex::serde::serialize(bytes, serializer)
                } else {
                    bytes.serialize(serializer)
                }
            }
        }

        use ::serde::de::Error as _;
        impl<'de> ::serde::Deserialize<'de> for $type {
            fn deserialize<D: ::serde::Deserializer<'de>>(
                deserializer: D,
            ) -> Result<Self, D::Error> {
                let bytes = if deserializer.is_human_readable() {
                    ::hex::serde::deserialize(deserializer)?
                } else {
                    <[u8; 32]>::deserialize(deserializer)?
                };
                Option::from(Self::from_repr(bytes)).ok_or_else(|| {
                    D::Error::custom("deserialized bytes don't encode a valid field element")
                })
            }
        }
    };
}<|MERGE_RESOLUTION|>--- conflicted
+++ resolved
@@ -63,11 +63,7 @@
                 $crate::ff_ext::jacobi::jacobi::<5>(&self.0, &$modulus.0)
             }
 
-<<<<<<< HEAD
-            #[allow(dead_code)]
-=======
             #[cfg(feature = "asm")]
->>>>>>> c7f8867f
             const fn montgomery_form(val: [u64; 4], r: $field) -> $field {
                 // Converts a 4 64-bit limb value into its congruent field representation.
                 // If `val` representes a 256 bit value then `r` should be R^2,
