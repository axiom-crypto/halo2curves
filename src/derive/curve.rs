--- conflicted
+++ resolved
@@ -305,11 +305,6 @@
                 }
 
                 paste::paste! {
-<<<<<<< HEAD
-                    #[allow(unused_imports)]
-                    use ::serde::de::Error as _;
-=======
->>>>>>> c7f8867f
                     impl<'de> ::serde::Deserialize<'de> for $name {
                         fn deserialize<D: ::serde::Deserializer<'de>>(
                             deserializer: D,
@@ -339,11 +334,6 @@
                 }
 
                 paste::paste! {
-<<<<<<< HEAD
-                    #[allow(unused_imports)]
-                    use ::serde::de::Error as _;
-=======
->>>>>>> c7f8867f
                     impl<'de> ::serde::Deserialize<'de> for $name_affine {
                         fn deserialize<D: ::serde::Deserializer<'de>>(
                             deserializer: D,
