[package]
name = "halo2curves"
version = "0.4.0"
authors = ["Privacy Scaling Explorations team"]
license = "MIT/Apache-2.0"
edition = "2021"
repository = "https://github.com/privacy-scaling-explorations/halo2curves"
readme = "README.md"
description = "Elliptic curve implementations and wrappers for halo2 library"
rust-version = "1.63.0"

[dev-dependencies]
criterion = { version = "0.3", features = ["html_reports"] }
rand_xorshift = "0.3"
ark-std = { version = "0.3" }
bincode = "1.3.3"
serde_json = "1.0.105"

[dependencies]
subtle = "2.4"
ff = { version = "0.13.0", default-features = false, features = ["std"] }
group = "0.13.0"
pairing = "0.23.0"
pasta_curves = "0.5.0"
static_assertions = "1.1.0"
rand = "0.8"
rand_core = { version = "0.6", default-features = false }
lazy_static = "1.4.0"
num-bigint = "0.4.3"
num-traits = "0.2"
paste = "1.0.11"
serde = { version = "1.0", default-features = false, optional = true }
serde_arrays = { version = "0.1.0", optional = true }
hex = { version = "0.4", optional = true, default-features = false, features = ["alloc", "serde"] }
blake2b_simd = "1"
maybe-rayon = { version = "0.1.0", default-features = false }

[features]
<<<<<<< HEAD
default = ["reexport", "bits", "bn256-table", "derive_serde"]
=======
default = ["reexport", "bits", "multicore"]
multicore = ["maybe-rayon/threads"]
>>>>>>> ee7cb86c
asm = []
bits = ["ff/bits"]
bn256-table = []
derive_serde = ["serde/derive", "serde_arrays", "hex"]
prefetch = []
print-trace = ["ark-std/print-trace"]
reexport = []

[profile.bench]
opt-level = 3
debug = false
debug-assertions = false
overflow-checks = false
lto = true
incremental = false
codegen-units = 1

[[bench]]
name = "less_than"
harness = false

[[bench]]
name = "bn256_field"
harness = false
required-features = ["reexport"]

[[bench]]
name = "group"
harness = false

[[bench]]
name = "hash_to_curve"
harness = false

[[bench]]
name = "fft"
harness = false

[[bench]]
name = "msm"
harness = false
required-features = ["multicore"]<|MERGE_RESOLUTION|>--- conflicted
+++ resolved
@@ -36,12 +36,8 @@
 maybe-rayon = { version = "0.1.0", default-features = false }
 
 [features]
-<<<<<<< HEAD
-default = ["reexport", "bits", "bn256-table", "derive_serde"]
-=======
-default = ["reexport", "bits", "multicore"]
+default = ["reexport", "bits", "multicore", "bn256-table", "derive_serde"]
 multicore = ["maybe-rayon/threads"]
->>>>>>> ee7cb86c
 asm = []
 bits = ["ff/bits"]
 bn256-table = []
