[package]
name = "halo2curves"
version = "0.4.0"
authors = ["Privacy Scaling Explorations team"]
license = "MIT/Apache-2.0"
edition = "2021"
repository = "https://github.com/privacy-scaling-explorations/halo2curves"
readme = "README.md"
description = "Elliptic curve implementations and wrappers for halo2 library"
rust-version = "1.63.0"

[dev-dependencies]
criterion = { version = "0.3", features = ["html_reports"] }
rand_xorshift = "0.3"
ark-std = { version = "0.3" }
bincode = "1.3.3"
serde_json = "1.0.105"

[dependencies]
subtle = "2.4"
ff = { version = "0.13.0", default-features = false, features = ["std"] }
group = "0.13.0"
pairing = "0.23.0"
pasta_curves = "0.5.0"
static_assertions = "1.1.0"
rand = "0.8"
rand_core = { version = "0.6", default-features = false }
lazy_static = "1.4.0"
num-bigint = "0.4.3"
num-traits = "0.2"
paste = "1.0.11"
serde = { version = "1.0", default-features = false, optional = true }
serde_arrays = { version = "0.1.0", optional = true }
hex = { version = "0.4", optional = true, default-features = false, features = ["alloc", "serde"] }
blake2b_simd = "1"
<<<<<<< HEAD
bls12_381 = { git = "https://github.com/privacy-scaling-explorations/bls12_381", branch =  "tmp_curve_ext", features = ["groups", "basefield"] }
=======
maybe-rayon = { version = "0.1.0", default-features = false }
>>>>>>> ee7cb86c

[features]
default = ["reexport", "bits", "multicore"]
multicore = ["maybe-rayon/threads"]
asm = []
bits = ["ff/bits"]
bn256-table = []
derive_serde = ["serde/derive", "serde_arrays", "hex"]
prefetch = []
print-trace = ["ark-std/print-trace"]
reexport = []

[profile.bench]
opt-level = 3
debug = false
debug-assertions = false
overflow-checks = false
lto = true
incremental = false
codegen-units = 1

[[bench]]
name = "less_than"
harness = false

[[bench]]
name = "bn256_field"
harness = false
required-features = ["reexport"]

[[bench]]
name = "group"
harness = false

[[bench]]
name = "hash_to_curve"
harness = false

[[bench]]
name = "fft"
harness = false

[[bench]]
name = "msm"
harness = false
required-features = ["multicore"]<|MERGE_RESOLUTION|>--- conflicted
+++ resolved
@@ -33,11 +33,9 @@
 serde_arrays = { version = "0.1.0", optional = true }
 hex = { version = "0.4", optional = true, default-features = false, features = ["alloc", "serde"] }
 blake2b_simd = "1"
-<<<<<<< HEAD
 bls12_381 = { git = "https://github.com/privacy-scaling-explorations/bls12_381", branch =  "tmp_curve_ext", features = ["groups", "basefield"] }
-=======
 maybe-rayon = { version = "0.1.0", default-features = false }
->>>>>>> ee7cb86c
+
 
 [features]
 default = ["reexport", "bits", "multicore"]
